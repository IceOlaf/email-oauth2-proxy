--- conflicted
+++ resolved
@@ -6,11 +6,7 @@
 __author__ = 'Simon Robinson'
 __copyright__ = 'Copyright (c) 2023 Simon Robinson'
 __license__ = 'Apache 2.0'
-<<<<<<< HEAD
-__version__ = '2023-09-03'  # ISO 8601 (YYYY-MM-DD)
-=======
-__version__ = '2023-08-26'  # ISO 8601 (YYYY-MM-DD)
->>>>>>> 44f5a1be
+__version__ = '2023-09-06'  # ISO 8601 (YYYY-MM-DD)
 
 import abc
 import argparse
@@ -410,7 +406,7 @@
 
 
 class ConcurrentConfigParser:
-    """Add locking to a ConfigParser object"""
+    """Helper wrapper to add locking to a ConfigParser object (note: only wraps the methods used in this script)"""
 
     def __init__(self):
         self.config = configparser.ConfigParser()
@@ -430,8 +426,6 @@
 
     def get(self, section, option, fallback=None):
         with self.lock:
-            if not self.config.has_section(section):
-                return fallback
             return self.config.get(section, option, fallback=fallback)
 
     def getint(self, section, option, fallback=None):
@@ -444,14 +438,11 @@
 
     def set(self, section, option, value):
         with self.lock:
-            if not self.config.has_section(section):
-                self.config.add_section(section)
             self.config.set(section, option, value)
 
     def remove_option(self, section, option):
         with self.lock:
-            if self.config.has_option(section, option):
-                self.config.remove_option(section, option)
+            self.config.remove_option(section, option)
 
     def write(self, file):
         with self.lock:
@@ -535,7 +526,7 @@
     @staticmethod
     def save():
         with AppConfig._PARSER_LOCK:
-            if AppConfig._PARSER is None:  # intentionally using _PARSER not get() so we don't (re)load if unloaded
+            if AppConfig._PARSER is None:  # intentionally using _PARSER not get() so we don't (re-)load if unloaded
                 return
 
             if CACHE_STORE != CONFIG_FILE_PATH:
@@ -713,7 +704,7 @@
 
                 access_token = response['access_token']
                 if username not in config.sections():
-                    config.add_section(username)  # in wildcard mode the section may not yet exist
+                    config.add_section(username)  # in catch-all mode the section may not yet exist
                     REQUEST_QUEUE.put(MENU_UPDATE)  # make sure the menu shows the newly-added account
                 config.set(username, 'token_salt', token_salt)
                 config.set(username, 'access_token', OAuth2Helper.encrypt(fernet, access_token))
@@ -2320,11 +2311,11 @@
             Log.info('Received power off notification; exiting', APP_NAME)
             self.exit(self.icon)
 
+    # noinspection PyDeprecation
     def create_icon(self):
         # temporary fix for pystray <= 0.19.4 incompatibility with PIL 10.0.0+; fixed once pystray PR #147 is released
         with warnings.catch_warnings():
             warnings.simplefilter('ignore', DeprecationWarning)
-            # noinspection PyDeprecation
             pystray_version = pkg_resources.get_distribution('pystray').version
             pillow_version = pkg_resources.get_distribution('pillow').version
             if pkg_resources.parse_version(pystray_version) <= pkg_resources.parse_version('0.19.4') and \
